--- conflicted
+++ resolved
@@ -1,12 +1,8 @@
 # Infernet Services
 
-<<<<<<< HEAD
-Inference services are a collection of docker containerized python flask apps that utilize [infernet_ml](../infernet_ml/) workflows to process a variety of inference requests from infernet nodes. The source and destination of these inference requests can be both offchain and onchain, and some also support streaming for offchain destinations. These services are designed to be scalable, efficient, and easy to integrate with various machine learning models and data sources.
-=======
 Inference services are a collection of [Infernet-compatible](https://docs.ritual.net/infernet/node/containers#infernet-compatible-containers) containers that can be used to perform a variety of inference requests with the [Infernet Node](https://docs.ritual.net/infernet/node/introduction).
 
-Each service is a docker containerized python flask apps that utilizes infernet_ml workflows to perform different flavors of ML inference. The source and destination of these requests can be either offchain and onchain, and some also support streaming for offchain destinations. These services are designed to be scalable, efficient, and easy to integrate with various machine learning models and data sources.
->>>>>>> de231032
+Each service is a docker containerized python flask apps that utilizes [infernet_ml](../infernet_ml/)  workflows to perform different flavors of ML inference. The source and destination of these requests can be either offchain and onchain, and some also support streaming for offchain destinations. These services are designed to be scalable, efficient, and easy to integrate with various machine learning models and data sources.
 
 The following workflows are currently supported as infernet services:
 
