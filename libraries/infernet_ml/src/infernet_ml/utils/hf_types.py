--- conflicted
+++ resolved
@@ -133,8 +133,15 @@
     parameters: Optional[HFSummarizationConfig] = None
 
 
-<<<<<<< HEAD
-class HFDiffusionInferenceInput(HFInferenceInput):
+HFInferenceClientInput = Union[
+    HFClassificationInferenceInput,
+    HFTokenClassificationInferenceInput,
+    HFTextGenerationInferenceInput,
+    HFSummarizationInferenceInput,
+]
+
+
+class HFDiffusionInferenceInput(HFInferenceBaseInput):
     """Input data for diffusion models
 
     Args:
@@ -161,17 +168,6 @@
     guidance_scale: Optional[float] = None
 
 
-class HFClassificationInferenceOutput(BaseModel):
-    """Output data for HF classification models
-=======
-HFInferenceClientInput = Union[
-    HFClassificationInferenceInput,
-    HFTokenClassificationInferenceInput,
-    HFTextGenerationInferenceInput,
-    HFSummarizationInferenceInput,
-]
-
-
 def parse_hf_inference_input_from_dict(r: Dict[str, Any]) -> HFInferenceClientInput:
     """Parse input data from dictionary"""
     if r["task_id"] == HFTaskId.TEXT_CLASSIFICATION:
@@ -183,7 +179,6 @@
     if r["task_id"] == HFTaskId.SUMMARIZATION:
         return HFSummarizationInferenceInput(**r)
     raise ValueError(f"Unknown task_id: {r['task_id']}")
->>>>>>> 2289a8a6
 
 
 class HFInferenceClientOutput(TypedDict):
