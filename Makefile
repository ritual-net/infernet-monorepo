include infernet_services/services.mk
include scripts/docs.mk
include scripts/gcp.mk
include scripts/pypi.mk

ifneq ("$(wildcard gcp.env)","")
include gcp.env
endif

SHELL := /bin/bash

clean:
	rm -rf dist

<<<<<<< HEAD
pre-commit-project:
	# repo-wide checks: tools, scripts, etc.
	pre-commit run --files $$(git ls-files | grep -vE '^projects/|^infernet_services/')
	# project-specific checks
=======
# Conditional assignment based on the operating system
ifeq ($(shell uname -s),Darwin)
    SED := gsed
else
    SED := sed
endif

generate-docs:
	$(PYTHON) tools/generate_docs.py $(project)

serve-docs:
	cd projects/$(project) && PYTHONPATH=src mkdocs serve

build-docs:
	cd projects/$(project) && mkdocs build

deploy-docs:
	vercel --prod

set-version:
	$(SED) -i 's/version = .*/version = "$(version)"/' projects/$(project)/pyproject.toml

build:
	rye build --pyproject projects/$(project)/pyproject.toml

repository_url := https://$(artifact_location)-python.pkg.dev/$(gcp_project)/$(artifact_repo)/

# twine oauth2 username
username := _token

# Gets the service account's credentials & sets them
get_index_url:
	$(eval token := $(shell gcloud auth print-access-token))
	$(eval index_url := "https://_token:$(token)@$(artifact_location)-python.pkg.dev/$(gcp_project)/$(artifact_repo)/simple")

show-token: get_index_url
	@echo $(token)

show-index-url: get_index_url
	@echo $(index_url)

# explicit install command to test uv installation
uv-install: get_index_url
	uv venv; \
	source .venv/bin/activate; \
	uv pip install --index-url https://pypi.org/simple --extra-index-url $(index_url) $(project)

# explicit install command to test pip installation
pip-install: get_index_url
	pip install --index-url https://pypi.org/simple --extra-index-url $(index_url) $(project)

# utility to create, install & activate an environment
activate-env:
	uv venv && source .venv/bin/activate && uv pip install -r projects/$(project)/requirements.lock

# updates the python lockfile of the specific project
update-lockfile:
	make -C projects/$(project) update-lockfile

publish: get_index_url
	rye publish --repository ritual-pypi \
		--repository-url $(repository_url) \
		--username $(username) \
		--token $(token) \
		--yes \
		--verbose \
	 	dist/$$(ls dist | grep "$(project).*.tar.gz")

# show the pypi registry settings (useful for modifying the ~/.pypirc file)
show-artifact-settings:
	gcloud artifacts print-settings python \
	    --project=$(gcp_project) \
	    --repository=$(artifact_repo) \
	    --location=$(artifact_location)

gcp-setup: activate-service-account get_index_url
	@echo "\n\nService account loaded 🎉."
	@echo "For uv setup add the following line to your .bashrc or .zshrc file:"
	@echo "\nexport UV_EXTRA_INDEX_URL=$(index_url)\n"
	@echo "Or simply set that env var everytime you're installing from uv."

generate-uv-env-file: get_index_url
	@echo "UV_EXTRA_INDEX_URL=$(index_url)" > uv.env

ifeq ($(findstring zsh,$(shell echo $$SHELL)),zsh)
rc_file = ~/.zshrc
else ifeq ($(findstring bash,$(shell echo $$SHELL)),bash)
rc_file = ~/.bashrc
else
$(error Unknown shell)
endif
auto-setup: activate-service-account get_index_url
	echo 'export UV_EXTRA_INDEX_URL=$(index_url)\n' >> $(rc_file)

# Service account creation and permissions (this is typically only done once)
# create the service account
create-service-account:
	gcloud iam service-accounts create $(sa_name) --display-name="Ritual Pypi Deployer"

# delete the service account
delete-service-account:
	gcloud iam service-accounts delete $(sa_email) -q

# gives a specific role to the service account
give-role:
	gcloud artifacts repositories add-iam-policy-binding $(artifact_repo) \
		--location=$(artifact_location) \
		--project=$(gcp_project) \
		--member=serviceAccount:$(sa_name)@$(gcp_project).iam.gserviceaccount.com \
		--role=$(role)

# grant the service account permissions to read from & write to the artifact registry
grant-permissions:
	$(MAKE) give-role role=roles/artifactregistry.writer
	$(MAKE) give-role role=roles/artifactregistry.reader

# get service account auth file
get-auth-file:
	gcloud iam service-accounts keys create $(keyfile_name) \
		--iam-account=$(sa_name)@$(gcp_project).iam.gserviceaccount.com

# to get the keyfile, first run get-auth-file
activate-service-account:
	gcloud auth activate-service-account --key-file=$(keyfile_name)

# export auth file to base64
export-auth-file:
	base64 -i $(keyfile_name) -o $(keyfile_name).b64

pre-commit:
>>>>>>> 64c4f6db
	pre-commit run --files $$(git ls-files projects/$(project))

pre-commit-services:
	$(MAKE) pre-commit -C infernet_services
	pre-commit run ruff  --files $$(git ls-files infernet_services)
	pre-commit run black --files $$(git ls-files infernet_services)
	pre-commit run isort --files $$(git ls-files infernet_services)
	pre-commit run end-of-file-fixer --files $$(git ls-files infernet_services)
	pre-commit run check-added-large-files --files $$(git ls-files infernet_services)
	pre-commit run trailing-whitespace --files $$(git ls-files infernet_services)

test:
	PYTHONPATH=projects/$(project)/src pytest projects/$(project)<|MERGE_RESOLUTION|>--- conflicted
+++ resolved
@@ -12,144 +12,9 @@
 clean:
 	rm -rf dist
 
-<<<<<<< HEAD
 pre-commit-project:
 	# repo-wide checks: tools, scripts, etc.
 	pre-commit run --files $$(git ls-files | grep -vE '^projects/|^infernet_services/')
-	# project-specific checks
-=======
-# Conditional assignment based on the operating system
-ifeq ($(shell uname -s),Darwin)
-    SED := gsed
-else
-    SED := sed
-endif
-
-generate-docs:
-	$(PYTHON) tools/generate_docs.py $(project)
-
-serve-docs:
-	cd projects/$(project) && PYTHONPATH=src mkdocs serve
-
-build-docs:
-	cd projects/$(project) && mkdocs build
-
-deploy-docs:
-	vercel --prod
-
-set-version:
-	$(SED) -i 's/version = .*/version = "$(version)"/' projects/$(project)/pyproject.toml
-
-build:
-	rye build --pyproject projects/$(project)/pyproject.toml
-
-repository_url := https://$(artifact_location)-python.pkg.dev/$(gcp_project)/$(artifact_repo)/
-
-# twine oauth2 username
-username := _token
-
-# Gets the service account's credentials & sets them
-get_index_url:
-	$(eval token := $(shell gcloud auth print-access-token))
-	$(eval index_url := "https://_token:$(token)@$(artifact_location)-python.pkg.dev/$(gcp_project)/$(artifact_repo)/simple")
-
-show-token: get_index_url
-	@echo $(token)
-
-show-index-url: get_index_url
-	@echo $(index_url)
-
-# explicit install command to test uv installation
-uv-install: get_index_url
-	uv venv; \
-	source .venv/bin/activate; \
-	uv pip install --index-url https://pypi.org/simple --extra-index-url $(index_url) $(project)
-
-# explicit install command to test pip installation
-pip-install: get_index_url
-	pip install --index-url https://pypi.org/simple --extra-index-url $(index_url) $(project)
-
-# utility to create, install & activate an environment
-activate-env:
-	uv venv && source .venv/bin/activate && uv pip install -r projects/$(project)/requirements.lock
-
-# updates the python lockfile of the specific project
-update-lockfile:
-	make -C projects/$(project) update-lockfile
-
-publish: get_index_url
-	rye publish --repository ritual-pypi \
-		--repository-url $(repository_url) \
-		--username $(username) \
-		--token $(token) \
-		--yes \
-		--verbose \
-	 	dist/$$(ls dist | grep "$(project).*.tar.gz")
-
-# show the pypi registry settings (useful for modifying the ~/.pypirc file)
-show-artifact-settings:
-	gcloud artifacts print-settings python \
-	    --project=$(gcp_project) \
-	    --repository=$(artifact_repo) \
-	    --location=$(artifact_location)
-
-gcp-setup: activate-service-account get_index_url
-	@echo "\n\nService account loaded 🎉."
-	@echo "For uv setup add the following line to your .bashrc or .zshrc file:"
-	@echo "\nexport UV_EXTRA_INDEX_URL=$(index_url)\n"
-	@echo "Or simply set that env var everytime you're installing from uv."
-
-generate-uv-env-file: get_index_url
-	@echo "UV_EXTRA_INDEX_URL=$(index_url)" > uv.env
-
-ifeq ($(findstring zsh,$(shell echo $$SHELL)),zsh)
-rc_file = ~/.zshrc
-else ifeq ($(findstring bash,$(shell echo $$SHELL)),bash)
-rc_file = ~/.bashrc
-else
-$(error Unknown shell)
-endif
-auto-setup: activate-service-account get_index_url
-	echo 'export UV_EXTRA_INDEX_URL=$(index_url)\n' >> $(rc_file)
-
-# Service account creation and permissions (this is typically only done once)
-# create the service account
-create-service-account:
-	gcloud iam service-accounts create $(sa_name) --display-name="Ritual Pypi Deployer"
-
-# delete the service account
-delete-service-account:
-	gcloud iam service-accounts delete $(sa_email) -q
-
-# gives a specific role to the service account
-give-role:
-	gcloud artifacts repositories add-iam-policy-binding $(artifact_repo) \
-		--location=$(artifact_location) \
-		--project=$(gcp_project) \
-		--member=serviceAccount:$(sa_name)@$(gcp_project).iam.gserviceaccount.com \
-		--role=$(role)
-
-# grant the service account permissions to read from & write to the artifact registry
-grant-permissions:
-	$(MAKE) give-role role=roles/artifactregistry.writer
-	$(MAKE) give-role role=roles/artifactregistry.reader
-
-# get service account auth file
-get-auth-file:
-	gcloud iam service-accounts keys create $(keyfile_name) \
-		--iam-account=$(sa_name)@$(gcp_project).iam.gserviceaccount.com
-
-# to get the keyfile, first run get-auth-file
-activate-service-account:
-	gcloud auth activate-service-account --key-file=$(keyfile_name)
-
-# export auth file to base64
-export-auth-file:
-	base64 -i $(keyfile_name) -o $(keyfile_name).b64
-
-pre-commit:
->>>>>>> 64c4f6db
-	pre-commit run --files $$(git ls-files projects/$(project))
 
 pre-commit-services:
 	$(MAKE) pre-commit -C infernet_services
