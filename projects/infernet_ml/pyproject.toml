[project]
name = "infernet-ml"
version = "0.1.0.4"
description = "Lightweight library to build web3 machine learning workflows"
authors = [
    { name = "ritual-all", email = "ritual-all@ritual.net" }
]

dependencies = [
    "python-dotenv>=1.0.0,<2.0.0",
    "pydantic>=2.5.3,<3.0.0",
    "huggingface-hub>=0.17.3,<1.0.0",
<<<<<<< HEAD
    "ritual-arweave>=0.1.0,<2.0.0"
=======
    "click>=8.1.7,<9.0.0",
    "ritual-pyarweave>=0.1.0,<1.0.0",
>>>>>>> 5dac4f18
]

readme = "README.md"
requires-python = ">= 3.10"

[project.optional-dependencies]

# development dependencies
development = [
    "pre-commit>=3.7.0,<4.0.0",
    "pytest>=8.1.1,<9.0.0",
    "mypy>=1.9.0,<2.0.0",
    "isort>=5.13.2,<6.0.0",
    "torch>=2.1.2,<3.0.0",
    "sk2torch>=1.2.0,<2.0.0",
    "types-requests>=2.31.0.20240406,<3.0",
    "types-retry>=0.9.9.4,<1.0",
    "types-tqdm>=4.66.0.20240106,<5.0",
    "web3>=6.16.0,<7.0.0",
    "ruff>=0.3.5,<1.0.0",
    "pytest-mock>=3.14.0,<4.0.0"
]

# torch inference dependencies
torch_inference = [
    "torch>=2.1.2,<3.0.0",
    "sk2torch>=1.2.0,<2.0.0"
]

# bark inference service
bark_inference = [
    "torch>=2.1.2,<3.0.0",
    "transformers>=4.37.2,<5.0.0",
    "scipy>=1.11.4,<2.0.0",
]

# onnx inference dependencies
onnx_inference = [
    "torch>=2.1.2,<3.0.0",
    "onnx>=1.15.0,<2.0.0",
    "onnxruntime>=1.16.3,<2.0.0",
]

# llm inference dependencies
tgi_inference = [
    "text-generation>=0.6.1,<1.0.0",
    "retry2>=0.9.5,<1.0.0",
]

css_inference = [
    "text-generation>=0.6.1,<1.0.0",
    "retry2>=0.9.5,<1.0.0",
]

[build-system]
requires = ["hatchling"]
build-backend = "hatchling.build"

[tool.rye]
managed = true
dev-dependencies = []

[tool.hatch.metadata]
allow-direct-references = true

[tool.hatch.build.targets.wheel]
packages = ["src/infernet_ml"]

[tool.pytest.ini_options]
log_cli = true
log_cli_level = "INFO"
log_cli_format = "%(asctime)s [%(levelname)8s] %(message)s (%(filename)s:%(lineno)s)"
log_cli_date_format = "%Y-%m-%d %H:%M:%S"

[tool.mypy]
exclude = ['venv', '.venv']

[tool.isort]
profile = "black"<|MERGE_RESOLUTION|>--- conflicted
+++ resolved
@@ -10,12 +10,8 @@
     "python-dotenv>=1.0.0,<2.0.0",
     "pydantic>=2.5.3,<3.0.0",
     "huggingface-hub>=0.17.3,<1.0.0",
-<<<<<<< HEAD
-    "ritual-arweave>=0.1.0,<2.0.0"
-=======
     "click>=8.1.7,<9.0.0",
     "ritual-pyarweave>=0.1.0,<1.0.0",
->>>>>>> 5dac4f18
 ]
 
 readme = "README.md"
