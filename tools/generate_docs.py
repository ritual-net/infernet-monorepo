--- conflicted
+++ resolved
@@ -66,18 +66,14 @@
 
     def write_nav_entries(nav_entries: Dict[str, str]) -> list[Dict[str, Any]]:
         """
-<<<<<<< HEAD
         Recursively builds a nested list representing the navigation structure for
         MkDocs.
-=======
-        Recursively builds a nested list representing the navigation structure for MkDocs.
 
         Args:
             nav_entries (dict): A dictionary representing the navigation structure.
 
         Returns:
             list: A nested list representing the MkDocs navigation structure.
->>>>>>> 64c4f6db
         """
         nav_list = []
         for key, value in nav_entries.items():
